--- conflicted
+++ resolved
@@ -5,12 +5,8 @@
 *.egg-info/
 venv
 .venv
-<<<<<<< HEAD
-build
-=======
 build
 .DS_Store
 
 # Model Weights
 *.pt
->>>>>>> 6051f72b
