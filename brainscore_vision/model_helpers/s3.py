"""
Contain functions for loading model contents such as weights from s3.
"""
import os
from os.path import expanduser
from pathlib import Path

import logging
from typing import Tuple, List, Union

from brainio.fetch import BotoFetcher, verify_sha1
from brainio.lookup import sha1_hash  # so that users can easily import and get the hash of their file(s)

_logger = logging.getLogger(__name__)


def load_folder_from_s3(bucket: str, folder_path: str, filename_version_sha: List[Tuple[str, str, str]],
                        save_directory: Union[Path, str]):
    for filename, version_id, sha1 in filename_version_sha:
        load_file_from_s3(bucket=bucket, path=f"{folder_path}/{filename}", version_id=version_id, sha1=sha1,
                          local_filepath=Path(save_directory) / filename)


def load_file_from_s3(bucket: str, path: str, local_filepath: Union[Path, str],
                      sha1: str, version_id: Union[str, None] = None):
    """
    Load a file from AWS S3 and validate its contents.
    :param bucket: The name of the S3 bucket
    :param path: The path of the file inside the S3 bucket
    :param local_filepath: The local path of the file to be saved to
    :param sha1: The SHA1 hash of the file. If you are not sure of this, use the `sha1_hash` function in this same file
    :param version_id: Which version of the file on S3 to use.
        Optional but strongly encouraged to avoid accidental overwrites.
        If you use Brain-Score functionality to upload files to S3, the version id will be printed to the console.
        You can also find this on the S3 user interface by opening the file and then clicking on the versions tab.
    """
    fetcher = BotoFetcher(location=f"https://{bucket}.s3.amazonaws.com/{path}", version_id=version_id,
                          # this is a bit hacky: don't tell BotoFetcher the full path because it will make a directory
                          # where there should be a file
                          local_filename=Path(local_filepath).parent)
    fetcher.output_filename = str(local_filepath)  # force using this local path instead of folder structure
    fetcher.fetch()
<<<<<<< HEAD
    verify_sha1(local_filename, sha1)


def load_weight(bucket: str, relative_path: str, version_id: str, sha1: str):
    s3_weight_folder = os.getenv("BRAINSCORE_S3_WEIGHT_FOLDER", "models-to-integrate-for-2.0")
    brainscore_cache = os.getenv("BRAINSCORE_HOME", expanduser("~/.brain-score"))
    local_path = Path(brainscore_cache) / "models" / relative_path
    if not os.path.exists(local_path):
        os.makedirs(local_path.parent, exist_ok=True)
        load_file_from_s3(bucket=bucket, path=f"{s3_weight_folder}/{relative_path}", version_id=version_id, sha1=sha1,
                        local_filename=local_path)
    else:
        _logger.info(f"Weight already exists at {local_path}.")
    return local_path


if __name__ == "__main__":
    # Example usage
    pth = load_weight(
        bucket="brainscore-vision", 
        relative_path="temporal_models/mae_st/mae_pretrain_vit_large_k400.pth", 
        version_id="HuKboFIWw6Tl3fZIY4aVNEqvcS4Yag66",
        sha1="c7fb91864a4ddf8b99309440121a3abe66b846bb"
    )
    
    print(pth)
=======
    verify_sha1(local_filepath, sha1)
>>>>>>> b9c95e75
<|MERGE_RESOLUTION|>--- conflicted
+++ resolved
@@ -40,8 +40,7 @@
                           local_filename=Path(local_filepath).parent)
     fetcher.output_filename = str(local_filepath)  # force using this local path instead of folder structure
     fetcher.fetch()
-<<<<<<< HEAD
-    verify_sha1(local_filename, sha1)
+    verify_sha1(local_filepath, sha1)
 
 
 def load_weight(bucket: str, relative_path: str, version_id: str, sha1: str):
@@ -66,7 +65,4 @@
         sha1="c7fb91864a4ddf8b99309440121a3abe66b846bb"
     )
     
-    print(pth)
-=======
-    verify_sha1(local_filepath, sha1)
->>>>>>> b9c95e75
+    print(pth)