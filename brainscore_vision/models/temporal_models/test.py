--- conflicted
+++ resolved
@@ -20,14 +20,6 @@
     return stimulus_set
 
 
-<<<<<<< HEAD
-stimulus_set = _build_stimulus_set()
-model = load_model("MAE-ST-L")
-switch_inferencer(model, CausalInferencer, fps='same', num_frames='same', 
-                  duration=(0, 6000), layer_activation_format='same')
-model.start_recording('BRAIN', time_bins=[(100, 150), (150, 200), (200, 250)])
-model_assembly = model.look_at(stimulus_set)
-=======
 def test_switch_inferences():
     stimulus_set = _build_stimulus_set()
     model = load_model("UniFormer-V2-L")
@@ -35,5 +27,4 @@
                       duration=(0, 2000), layer_activation_format='same')
     model.start_recording('BRAIN', time_bins=[(100, 150), (150, 200), (200, 250)])
     model_assembly = model.look_at(stimulus_set)
-    assert model_assembly is not None
->>>>>>> 227e801c
+    assert model_assembly is not None