--- conflicted
+++ resolved
@@ -11,20 +11,6 @@
 
     @pytest.mark.private_access
     def test_model_weights(self):
-<<<<<<< HEAD
-        filename_version_sha = [
-            ('.data-00000-of-00001', 'yYBXN7uf57Y70EdQLchC_dMU5KO6GkIi', 'fef2a64f8c591f5d7562677272c91dcf88989d53'),
-            ('.index', '7SJtRE0pdSahjajwjW5c_nVPVGBKn3q2', 'ba9e531243cb87de8562152ab8a22cdb3d218c3b'),
-            ('checkpoint', '7rAEuKAwsWAmjT9OvXMsPOaQkogaxMMC', 'a39e7f800a473d18781931c26f84eb3399bdb484')]
-        load_folder_from_s3(
-            bucket='brainscore-vision', folder_path='models/4o_model_submission/rcnn_cand_4o_weights_10ep',
-            filename_version_sha=filename_version_sha,
-            save_directory=str(self.save_directory))
-        assert self.save_directory.is_dir()
-        assert len(list(self.save_directory.glob('*'))) == 3
-        for filename, _, _ in filename_version_sha:
-            assert (self.save_directory / filename).is_file()
-=======
         try:
             filename_version_sha = [
                 ('.data-00000-of-00001', 'yYBXN7uf57Y70EdQLchC_dMU5KO6GkIi', 'fef2a64f8c591f5d7562677272c91dcf88989d53'),
@@ -40,7 +26,6 @@
                 assert (self.save_directory / filename).is_file()
         finally:
             shutil.rmtree(self.save_directory, ignore_errors=True)
->>>>>>> 6051f72b
 
     @pytest.mark.private_access
     def test_load_weight_file(self):
